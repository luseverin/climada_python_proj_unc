--- conflicted
+++ resolved
@@ -239,7 +239,7 @@
         band : list(int), optional
             bands to read (starting at 1), default [1]
         haz_type : str, optional
-            acronym of the hazard type (e.g. 'TC'). Default is None, which will use the 
+            acronym of the hazard type (e.g. 'TC'). Default is None, which will use the
             class default ('' for vanilla `Hazard` objects, hard coded in some subclasses)
         pool : pathos.pool, optional
             Pool that will be used for parallel computation when applicable.
@@ -277,23 +277,15 @@
         if files_fraction is not None and len(files_intensity) != len(files_fraction):
             raise ValueError('Number of intensity files differs from fraction files: %s != %s'
                              % (len(files_intensity), len(files_fraction)))
-<<<<<<< HEAD
-        self.tag.file_name = str(files_intensity) + ' ; ' + str(files_fraction)
-
-        # TODO: replace Centroids.set_raster_file when Hazard.set_raster is replaced
-        self.centroids = Centroids()
-        if self.pool:
-            chunksize = min(len(files_intensity) // self.pool.ncpus, 1000)
-=======
         if haz_type is None:
             haz_type = cls().tag.haz_type
         haz = cls(haz_type, pool)
         haz.tag.file_name = str(files_intensity) + ' ; ' + str(files_fraction)
 
+        # TODO: replace Centroids.set_raster_file when Hazard.set_raster is replaced
         haz.centroids = Centroids()
         if haz.pool:
             chunksize = min(len(files_intensity) // haz.pool.ncpus, 1000)
->>>>>>> ba7c1b3c
             # set first centroids
             inten_list = [sparse.csr.csr_matrix(haz.centroids.set_raster_file(
                 files_intensity[0], band, src_crs, window, geometry, dst_crs,
@@ -413,7 +405,12 @@
             raise ValueError('Number of intensity files differs from fraction files: %s != %s'
                              % (len(files_intensity), len(files_fraction)))
 
-<<<<<<< HEAD
+        if haz_type is None:
+            haz = cls()
+        else:
+            haz = cls(haz_type)
+        haz.tag.file_name = str(files_intensity) + ' ; ' + str(files_fraction)
+
         if len(files_intensity) > 0:
             self.centroids = Centroids.from_vector_file(files_intensity[0], dst_crs=dst_crs)
         elif files_fraction is not None and len(files_fraction) > 0:
@@ -421,30 +418,12 @@
 
         self.intensity = self.centroids.values_from_vector_files(
             files_intensity, val_names=inten_name, dst_crs=dst_crs)
-=======
-        if haz_type is None:
-            haz = cls()
-        else:
-            haz = cls(haz_type)
-        haz.tag.file_name = str(files_intensity) + ' ; ' + str(files_fraction)
-
-        haz.centroids = Centroids()
-        for file in files_intensity:
-            inten = haz.centroids.set_vector_file(file, inten_name, dst_crs)
-            haz.intensity = sparse.vstack([haz.intensity, inten], format='csr')
->>>>>>> ba7c1b3c
         if files_fraction is None:
             haz.fraction = haz.intensity.copy()
             haz.fraction.data.fill(1)
         else:
-<<<<<<< HEAD
             self.fraction = self.centroids.values_from_vector_files(
                 files_fraction, val_names=frac_name, dst_crs=dst_crs)
-=======
-            for file in files_fraction:
-                fract = haz.centroids.set_vector_file(file, frac_name, dst_crs)
-                haz.fraction = sparse.vstack([haz.fraction, fract], format='csr')
->>>>>>> ba7c1b3c
 
         if 'event_id' in attrs:
             haz.event_id = attrs['event_id']
