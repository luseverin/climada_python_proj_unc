"""
This file is part of CLIMADA.

Copyright (C) 2017 ETH Zurich, CLIMADA contributors listed in AUTHORS.

CLIMADA is free software: you can redistribute it and/or modify it under the
terms of the GNU Lesser General Public License as published by the Free
Software Foundation, version 3.

CLIMADA is distributed in the hope that it will be useful, but WITHOUT ANY
WARRANTY; without even the implied warranty of MERCHANTABILITY or FITNESS FOR A
PARTICULAR PURPOSE.  See the GNU Lesser General Public License for more details.

You should have received a copy of the GNU Lesser General Public License along
with CLIMADA. If not, see <https://www.gnu.org/licenses/>.

---

Test flood module.
"""
import unittest
import datetime as dt
import numpy as np
from climada.hazard.flood import RiverFlood
from climada.util.constants import HAZ_DEMO_FLDDPH, HAZ_DEMO_FLDFRC


class TestRiverFlood(unittest.TestCase):
    """Test for reading flood event from file"""
    def test_wrong_iso3_fail(self):

        emptyFlood = RiverFlood()
        with self.assertRaises(KeyError):
            RiverFlood.select_exact_area(['OYY'])
        with self.assertRaises(KeyError):
            RiverFlood.select_window_area(['OYY'])
        with self.assertRaises(AttributeError):
            emptyFlood.set_from_nc(years=[2600])
        with self.assertRaises(KeyError):
            emptyFlood.set_from_nc(reg=['OYY'])

    def test_exact_area_selection(self):
        testCentroids = RiverFlood.select_exact_area(['LIE'])

        emptyFlood = RiverFlood()
        emptyFlood = emptyFlood.set_from_nc(countries=['LIE'],
                                            centroids=testCentroids)

        self.assertEqual(testCentroids.lon.shape[0], 13)
        self.assertAlmostEqual(testCentroids.lon[0], 9.5206968)
        self.assertAlmostEqual(testCentroids.lon[1], 9.5623634)
        self.assertAlmostEqual(testCentroids.lon[2], 9.60403)
        self.assertAlmostEqual(testCentroids.lon[3], 9.5206968)
        self.assertAlmostEqual(testCentroids.lon[4], 9.5623634)
        self.assertAlmostEqual(testCentroids.lon[5], 9.60403)
        self.assertAlmostEqual(testCentroids.lon[6], 9.5206968)
        self.assertAlmostEqual(testCentroids.lon[7], 9.5623634)
        self.assertAlmostEqual(testCentroids.lon[8], 9.60403)
        self.assertAlmostEqual(testCentroids.lon[9], 9.5206968)
        self.assertAlmostEqual(testCentroids.lon[10], 9.5623634)
        self.assertAlmostEqual(testCentroids.lon[11], 9.5206968)
        self.assertAlmostEqual(testCentroids.lon[12], 9.5623634)

        self.assertAlmostEqual(testCentroids.lat[0], 47.0622474)
        self.assertAlmostEqual(testCentroids.lat[1], 47.0622474)
        self.assertAlmostEqual(testCentroids.lat[2], 47.0622474)
        self.assertAlmostEqual(testCentroids.lat[3], 47.103914)
        self.assertAlmostEqual(testCentroids.lat[4], 47.103914)
        self.assertAlmostEqual(testCentroids.lat[5], 47.103914)
        self.assertAlmostEqual(testCentroids.lat[6], 47.1455806)
        self.assertAlmostEqual(testCentroids.lat[7], 47.1455806)
        self.assertAlmostEqual(testCentroids.lat[8], 47.1455806)
        self.assertAlmostEqual(testCentroids.lat[9], 47.1872472)
        self.assertAlmostEqual(testCentroids.lat[10], 47.1872472)
        self.assertAlmostEqual(testCentroids.lat[11], 47.2289138)
        self.assertAlmostEqual(testCentroids.lat[12], 47.2289138)

        self.assertEqual(testCentroids.id[0], 0)
        self.assertEqual(testCentroids.id[5], 5)
        self.assertEqual(testCentroids.id[12], 12)

    def test_flooded_area(self):
        dph_path = HAZ_DEMO_FLDDPH
        frc_path = HAZ_DEMO_FLDFRC

        testRFset = RiverFlood()
        testRFset.set_from_nc(countries=['AFG'], dph_path=dph_path,
                              frc_path=frc_path)
        years = [2000, 2001, 2002]
        manipulated_dates = [730303, 730669, 731034]
        for i in range(len(years)):
            testRFaddset = RiverFlood()
            testRFaddset.set_from_nc(countries=['AFG'])
            testRFaddset.date = [manipulated_dates[i]]
            if i == 0:
                testRFaddset.event_name = ['2000_2']
            else:
                testRFaddset.event_name = [str(years[i])]
            testRFset.append(testRFaddset)

        testRFset.set_flooded_area()

        self.assertEqual(testRFset.fla_event.shape[0], 4)
        self.assertEqual(testRFset.fla_annual.shape[0], 3)
        self.assertAlmostEqual(np.max(testRFset.fla_ev_centr[0]),
                               17200498.22927546)
        self.assertEqual(np.argmax(testRFset.fla_ev_centr[0]),
                         32610)
        self.assertAlmostEqual(np.max(testRFset.fla_ev_centr[2]),
                               17200498.22927546)
        self.assertEqual(np.argmax(testRFset.fla_ev_centr[2]),
                         32610)

        self.assertAlmostEqual(np.max(testRFset.fla_ann_centr[0]),
                               34400996.45855092)
        self.assertEqual(np.argmax(testRFset.fla_ann_centr[0]),
                         32610)
        self.assertAlmostEqual(np.max(testRFset.fla_ann_centr[2]),
                               17200498.22927546)
        self.assertEqual(np.argmax(testRFset.fla_ann_centr[2]),
                         32610)

<<<<<<< HEAD
        self.assertAlmostEqual(testRFset.fla_event[0, 0],
                               6244242013.5826435)
        self.assertAlmostEqual(testRFset.fla_annual[0],
                               12488484027.165287)
        self.assertAlmostEqual(testRFset.fla_ann_av,
                               8325656018.110191)
        self.assertAlmostEqual(testRFset.fla_ev_av,
                               6244242013.5826435)
=======
        self.assertAlmostEqual(testRFset.tot_fld_area_event[0, 0],
                               6244242013.5826435, 4)
        self.assertAlmostEqual(testRFset.annual_fld_area[0],
                               12488484027.165287, 3)
        self.assertAlmostEqual(testRFset.average_annual_fld_area,
                               8325656018.110191, 4)
        self.assertAlmostEqual(testRFset.average_fld_area_event,
                               6244242013.5826435, 4)
>>>>>>> 8ce55022

    def test_select_model_run(self):
        testRFModel = RiverFlood()
        flood_dir = '/home/test/flood/'
        rf_model = 'LPJmL'
        cl_model = 'wfdei'
        prot_std = 'flopros'
        scenario = 'historical'

        self.assertEqual(testRFModel._select_model_run(flood_dir, rf_model,
                                                       cl_model,
                                                       scenario, prot_std)[0],
                         '/home/test/flood/flddph_LPJmL_wfdei_' +
                         'flopros_gev_0.1.nc')
        self.assertEqual(testRFModel._select_model_run(flood_dir, rf_model,
                                                       cl_model, scenario,
                                                       prot_std, proj=True)[0],
                         '/home/test/flood/flddph_LPJmL_wfdei_' +
                         'historical_flopros_gev_picontrol_2000_0.1.nc')

    def test_set_centroids_from_file(self):
        testRFCentr = RiverFlood()
        lon = [1, 2, 3]
        lat = [1, 2, 3]
        testRFCentr._set_centroids_from_file(lon, lat)
        test_centroids_lon = np.array([1, 2, 3, 1, 2, 3, 1, 2, 3])
        test_centroids_lat = np.array([1, 1, 1, 2, 2, 2, 3, 3, 3])
        self.assertTrue(np.array_equal(testRFCentr.centroids.lon,
                                       test_centroids_lon))
        self.assertTrue(np.array_equal(testRFCentr.centroids.lat,
                                       test_centroids_lat))

    def test_select_events(self):
        testRFTime = RiverFlood()
        tt1 = dt.datetime.strptime('1988-07-02', '%Y-%m-%d')
        tt2 = dt.datetime.strptime('2010-04-01', '%Y-%m-%d')
        tt3 = dt.datetime.strptime('1997-07-02', '%Y-%m-%d')
        tt4 = dt.datetime.strptime('1990-07-02', '%Y-%m-%d')
        years = [2010, 1997]
        test_time = np.array([tt1, tt2, tt3, tt4])
        self.assertTrue(np.array_equal(
                        testRFTime._select_event(test_time, years), [1, 2]))
        years = [1988, 1990]
        self.assertTrue(np.array_equal(
                        testRFTime._select_event(test_time, years), [0, 3]))

    def test_cut_window(self):

        testRFCut = RiverFlood()
        centr = RiverFlood.select_window_area(['AUT'])
        testRFCut.centroids.lon = centr.lon
        testRFCut.centroids.lat = centr.lat
        lon = np.arange(7, 20, 0.2)
        lat = np.arange(40, 50, 0.2)
        test_window = [[4, 24], [55, 45]]
        self.assertTrue(np.array_equal(testRFCut._cut_window(lon, lat),
                                       test_window))


#
# Execute Tests
TESTS = unittest.TestLoader().loadTestsFromTestCase(TestRiverFlood)
unittest.TextTestRunner(verbosity=2).run(TESTS)<|MERGE_RESOLUTION|>--- conflicted
+++ resolved
@@ -42,9 +42,6 @@
     def test_exact_area_selection(self):
         testCentroids = RiverFlood.select_exact_area(['LIE'])
 
-        emptyFlood = RiverFlood()
-        emptyFlood = emptyFlood.set_from_nc(countries=['LIE'],
-                                            centroids=testCentroids)
 
         self.assertEqual(testCentroids.lon.shape[0], 13)
         self.assertAlmostEqual(testCentroids.lon[0], 9.5206968)
@@ -120,25 +117,14 @@
         self.assertEqual(np.argmax(testRFset.fla_ann_centr[2]),
                          32610)
 
-<<<<<<< HEAD
         self.assertAlmostEqual(testRFset.fla_event[0, 0],
-                               6244242013.5826435)
+                               6244242013.5826435, 4)
         self.assertAlmostEqual(testRFset.fla_annual[0],
-                               12488484027.165287)
+                               12488484027.165287, 3)
         self.assertAlmostEqual(testRFset.fla_ann_av,
-                               8325656018.110191)
+                               8325656018.110191, 4)
         self.assertAlmostEqual(testRFset.fla_ev_av,
-                               6244242013.5826435)
-=======
-        self.assertAlmostEqual(testRFset.tot_fld_area_event[0, 0],
                                6244242013.5826435, 4)
-        self.assertAlmostEqual(testRFset.annual_fld_area[0],
-                               12488484027.165287, 3)
-        self.assertAlmostEqual(testRFset.average_annual_fld_area,
-                               8325656018.110191, 4)
-        self.assertAlmostEqual(testRFset.average_fld_area_event,
-                               6244242013.5826435, 4)
->>>>>>> 8ce55022
 
     def test_select_model_run(self):
         testRFModel = RiverFlood()
