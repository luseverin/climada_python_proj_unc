--- conflicted
+++ resolved
@@ -27,11 +27,6 @@
 import scipy as sp
 import shapely as sh
 import shapely.geometry as shgeom
-<<<<<<< HEAD
-=======
-import cartopy.crs as ccrs
-import pyproj
->>>>>>> 71557bad
 
 from climada.engine import Impact
 from climada.util import coordinates as u_coord
@@ -42,12 +37,7 @@
 
 def calc_geom_impact(
         exp, impf_set, haz, res,
-<<<<<<< HEAD
-        to_meters=False, disagg=None, agg='sum'):
-=======
-        to_meters=False, disagg_met='avg', disagg_val=None, agg='sum'
-        ):
->>>>>>> 71557bad
+        to_meters=False, disagg_met='avg', disagg_val=None, agg='sum'):
     """
     Compute impact for exposure with (multi-)polygons and/or (multi-)lines.
     Lat/Lon values in exp.gdf are ignored, only exp.gdf.geometry is considered.
@@ -121,7 +111,6 @@
 
     return impact_agg
 
-
 def impact_pnt_agg(impact_pnt, exp_pnt, agg):
     """
     Aggregate the impact per geometry.
@@ -165,7 +154,7 @@
     # Add original geometries for plotting
     impact_agg.geom_exp = exp_pnt.gdf.xs(0, level=1)\
         .set_geometry('geometry_orig')\
-        .geometry.rename('geometry')
+            .geometry.rename('geometry')
 
     return impact_agg
 
@@ -207,8 +196,8 @@
         raise ValueError(f"Please choose a valid aggregation method. {agg} is not valid")
     csr_mask = sp.sparse.csr_matrix(
         (mask, (row_pnt, col_geom)),
-        shape=(len(row_pnt), len(np.unique(col_geom)))
-    )
+         shape=(len(row_pnt), len(np.unique(col_geom)))
+        )
     return imp_pnt.imp_mat.dot(csr_mask)
 
 
@@ -238,7 +227,7 @@
         kwargs['legend_kwds'] = {
             'label': f"Impact [{imp_geom.unit}]",
             'orientation': "horizontal"
-        }
+            }
     if 'legend' not in kwargs:
         kwargs['legend'] = True
     gdf_plot = gpd.GeoDataFrame(imp_geom.geom_exp)
@@ -249,12 +238,7 @@
         gdf_plot = gdf_plot.to_crs(proj_plot)
     return gdf_plot.plot(column = 'impact', **kwargs)
 
-<<<<<<< HEAD
-
-def exp_geom_to_pnt(exp, res, to_meters, disagg):
-=======
 def exp_geom_to_pnt(exp, res, to_meters, disagg_met, disagg_val):
->>>>>>> 71557bad
     """
     Disaggregate exposures with (multi-)polygons and/or (multi-)lines
     geometries to points.
@@ -312,11 +296,7 @@
     if np.any(line_mask):
         gdf_pnt = gpd.GeoDataFrame(
             pd.concat(
-<<<<<<< HEAD
-                [gdf_pnt, _gdf_line_to_pnt(exp.gdf[line_mask], res, to_meters, disagg)]
-=======
             [gdf_pnt, gdf_line_to_pnt(gdf_geom[line_mask], res, to_meters, disagg_met)]
->>>>>>> 71557bad
             ))
 
     # set lat lon and centroids
@@ -376,12 +356,7 @@
 
     return gdf_pnt
 
-<<<<<<< HEAD
-
-def _gdf_poly_to_pnt(gdf, res, to_meters, disagg):
-=======
 def gdf_poly_to_pnt(gdf, res, to_meters, disagg_met):
->>>>>>> 71557bad
     """
     Disaggregate geodataframe with (multi-)polygons
     geometries to points.
@@ -428,7 +403,7 @@
 
     Parameters
     ----------
-    gdf_pnts : geodataframe - mutable?
+    gdf_pnts : geodataframe
         Geodataframe with a double index, first for geometries (lines, polygons),
         second for the point disaggregation of the polygons. The value column is assumed
         to represent values per polygon / line (first index).
