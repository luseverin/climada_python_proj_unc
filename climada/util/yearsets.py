"""
This file is part of CLIMADA.
Copyright (C) 2017 ETH Zurich, CLIMADA contributors listed in AUTHORS.
CLIMADA is free software: you can redistribute it and/or modify it under the
terms of the GNU General Public License as published by the Free
Software Foundation, version 3.
CLIMADA is distributed in the hope that it will be useful, but WITHOUT ANY
WARRANTY; without even the implied warranty of MERCHANTABILITY or FITNESS FOR A
PARTICULAR PURPOSE.  See the GNU General Public License for more details.
You should have received a copy of the GNU General Public License along
with CLIMADA. If not, see <https://www.gnu.org/licenses/>.
---
Define functions to handle impact_yearsets
"""

import copy
import logging
import numpy as np
import scipy as sp

from numpy.random import default_rng

import climada.util.dates_times as u_dt

LOGGER = logging.getLogger(__name__)

def impact_yearset(imp, sampled_years, lam=None, correction_fac=True, seed=None):
    """Create a yearset of impacts (yimp) containing a probabilistic impact for each year
    in the sampled_years list by sampling events from the impact received as input with a
    Poisson distribution centered around lam per year (lam = sum(imp.frequency)).
    In contrast to the expected annual impact (eai) yimp contains impact values that
    differ among years. When correction factor is true, the yimp are scaled such
    that the average over all years is equal to the eai.

    Parameters
    -----------
        imp : climada.engine.Impact()
            impact object containing impacts per event
        sampled_years : list
            A list of years that shall be covered by the resulting yimp.
        seed : Any, optional
            seed for the default bit generator
            default: None

    Optional parameters
        lam: int
            The applied Poisson distribution is centered around lam events per year.
            If no lambda value is given, the default lam = sum(imp.frequency) is used.
        correction_fac : boolean
            If True a correction factor is applied to the resulting yimp. It is
            scaled in such a way that the expected annual impact (eai) of the yimp
            equals the eai of the input impact

    Returns
    -------
        yimp : climada.engine.Impact()
             yearset of impacts containing annual impacts for all sampled_years
        sampling_vect : 2D array
            The sampling vector specifies how to sample the yimp, it consists of one
            sub-array per sampled_year, which contains the event_ids of the events used to
            calculate the annual impacts.
            Can be used to re-create the exact same yimp.
      """

    n_sampled_years = len(sampled_years)

    #create sampling vector
    if not lam:
        lam = np.sum(imp.frequency)
    events_per_year = sample_from_poisson(n_sampled_years, lam, seed=seed)
    sampling_vect = sample_events(events_per_year, imp.frequency, seed=seed)

    #compute impact per sampled_year
    imp_per_year = compute_imp_per_year(imp, sampling_vect)

    #copy imp object as basis for the yimp object
    yimp = copy.deepcopy(imp)

    #save imp_per_year in yimp
    if correction_fac: #adjust for sampling error
        yimp.at_event = imp_per_year / calculate_correction_fac(imp_per_year, imp)
    else:
        yimp.at_event = imp_per_year

    #save calculations in yimp
    yimp.event_id = np.arange(1, n_sampled_years+1)
    yimp.tag['yimp object'] = True
    yimp.date = u_dt.str_to_date([str(date) + '-01-01' for date in sampled_years])
    yimp.frequency = np.ones(n_sampled_years)*sum(len(row) for row in sampling_vect
                                                            )/n_sampled_years

    return yimp, sampling_vect

def impact_yearset_from_sampling_vect(imp, sampled_years, sampling_vect, correction_fac=True):
    """Create a yearset of impacts (yimp) containing a probabilistic impact for each year
    in the sampled_years list by sampling events from the impact received as input following
    the sampling vector provided.
    In contrast to the expected annual impact (eai) yimp contains impact values that
    differ among years. When correction factor is true, the yimp are scaled such
    that the average over all years is equal to the eai.

    Parameters
    -----------
        imp : climada.engine.Impact()
            impact object containing impacts per event
        sampled_years : list
            A list of years that shall be covered by the resulting yimp.
        sampling_vect : 2D array
            The sampling vector specifies how to sample the yimp, it consists of one
            sub-array per sampled_year, which contains the event_ids of the events used to
            calculate the annual impacts.
            It needs to be obtained in a first call,
            i.e. [yimp, sampling_vect] = climada_yearsets.impact_yearset(...)
            and can then be provided in this function to obtain the exact same sampling
            (also for a different imp object)

    Optional parameter
        correction_fac : boolean
            If True a correction factor is applied to the resulting yimp. It is
            scaled in such a way that the expected annual impact (eai) of the yimp
            equals the eai of the input impact

    Returns
    -------
        yimp : climada.engine.Impact()
             yearset of impacts containing annual impacts for all sampled_years

    """

    #compute impact per sampled_year
    imp_per_year = compute_imp_per_year(imp, sampling_vect)

    #copy imp object as basis for the yimp object
    yimp = copy.deepcopy(imp)


    if correction_fac: #adjust for sampling error
        imp_per_year = imp_per_year / calculate_correction_fac(imp_per_year, imp)

    #save calculations in yimp
    yimp.at_event = imp_per_year
    n_sampled_years = len(sampled_years)
    yimp.event_id = np.arange(1, n_sampled_years+1)
    yimp.tag['yimp object'] = True
    yimp.date = u_dt.str_to_date([str(date) + '-01-01' for date in sampled_years])
    yimp.frequency = np.ones(n_sampled_years)*sum(len(row) for row in sampling_vect
                                                            )/n_sampled_years

    return yimp

def years_from_imp(imp):
    """
    Extract the years of all events in the impact

    Parameters
    ----------
    imp : Impact
        Impact with events

    Returns
    -------
    list
        Years of each event in imp (same ordering).

    """
    return [int(u_dt.date_to_str(date)[0:4]) for date in imp.date]

def sum_impact_year_per_year(imp, exp=None):
    """
    Sum the impact for all events in the same year. Impact per year cannot
    exceed exposures value.

    Parameters
    ----------
    imp : Impact
        Impact with impact matrix and events over several years
    exp: Exposure, optional
        Exposure of the Impact. If none, impact is simply summed.
    Returns
    -------
    sp.sparse.csr_matrix
        Impact matrix with one event per year

    """
    mat = imp.imp_mat
    years = years_from_imp(imp)
    mask =[np.ma.make_mask(years == year).astype(int)
           for year in np.unique(years)]
    mask_matrix =  sp.sparse.csr_matrix(mask)
    sum_mat = mask_matrix.dot(mat)
    if exp is not None:
        exp_mat = np.stack([exp.gdf.value.to_numpy() for n in np.unique(years)])
        def sparse_min(A, B):
             """
             Return the element-wise maximum of sparse matrices `A` and `B`.
             """
             AgtB = (A < B).astype(int)
             M = np.multiply(AgtB, A - B) + B
             return sp.sparse.csr_matrix(M)
        sum_mat = sparse_min(sum_mat, exp_mat)
    return sum_mat

def aggregate_impact_to_year(imp, exp=None):
    """
    Aggregate the impact per year to make yearsets. Maximum impact per year
    at each exposure point is exposure value if exp is not None.

    Parameters
    ----------
    imp : Impact
        Impact with an impact matrix and events with dates per year

    exp : Exposure
        Exposure of Impact.
    Raises
    ------
    AttributeError
        If impact matrix is empty.

    Returns
    -------
    impact : Impact
        Impact yearset.

    """
    #if imp.imp_mat.nnz == 0:
    #    raise AttributeError("The impact matrix from imp.imp_mat is empty.")

    impact = copy.deepcopy(imp)
    imp_mat = sum_impact_year_per_year(impact, exp)
    impact.frequency = np.ones(imp_mat.shape[0])/imp_mat.shape[0]
    impact = impact.set_imp_mat(imp_mat)
    impact.date = np.unique(u_dt.str_to_date([str(date) + '-01-01' for date in years_from_imp(impact)]))
    impact.event_id = np.arange(1, len(impact.at_event) + 1)
    impact.event_name = impact.event_id
    impact.tag['yimp object'] = True
    return impact


def impact_from_sample(imp, years, sampling_vec):
    """
    Set impact object from sample of events

    Note: frequency is set to 1 for all events.

    Parameters
    ----------
    imp : Impact
        Impact to sample event impact from
    years : list
        List of the years from the sampling vector
    sampling_vec : list[np.array]
        Array of ids (row index) of selected events per year.

    Returns
    -------
    impact: Impact
        Impact reduced to sample of events

    """
    #if imp.imp_mat.nnz == 0:
    #    raise AttributeError("The impact matrix from imp.imp_mat is empty.")

    impact = copy.deepcopy(imp)
    impact.date = year_date_event_in_sample(years=years, dates=impact.date,
                                            sampling_vec=sampling_vec)
    impact.frequency = frequency_for_sample(sampling_vec)
    imp_mat = extract_event_matrix(mat=impact.imp_mat, sampling_vec=sampling_vec)
    impact = impact.set_imp_mat(imp_mat)
    impact.event_id = np.arange(1, len(impact.at_event) + 1)
    return impact


def extract_event_matrix(mat, sampling_vec):
    """
    Extract sampled events from impact matrix

    Parameters
    ----------
    mat : scipy.sparse.csr_matrix
        Impact matrix to sample from
    sampling_vec : list[array()]
        Array of ids (row index) of selected events per year.

    Returns
    -------
    scipy.sparse.csr_matrix
        Impact matrix of selected sample of events

    """
    sampling_vec = np.concatenate(sampling_vec)
    return mat[sampling_vec, :]

def year_date_event_in_sample(years, dates, sampling_vec):
    """
    Change the year for the sampled events

    Parameters
    ----------
    years : list[int]
        Years of sampled events (length equal to lenght of sampling_vec)
    dates : list[dates]
        List of dates in ordinal format for the whole event set
    sampling_vec : list[np.array]
        Array of ids (row index) of selected events per year.

    Raises
    ------
    ValueError
        length of years must equal length of sampling_vec

    Returns
    -------
    list[dates]
        List with dates in ordinal format of the sampled events.

    """
    if len(years) != len(sampling_vec):
        raise ValueError("The number of years is different from the length" +
                         "of the sampling vector")
    def change_year(old_date, year):
        old_date = u_dt.date_to_str(old_date)
        if old_date[5:7] == '02' and old_date[8:10] == '29':
            old_date = old_date.replace('29', '28')
        new_date = old_date.replace(old_date[0:4], str(year))
        return u_dt.str_to_date(new_date)

    return [
        change_year(date, year)
        for year, events in zip(years, sampling_vec)
        for date in np.array(dates)[events]
        ]

def frequency_for_sample(sampling_vec):
    """
    Generate frequency vector for selected sample of events

    Parameters
    ----------
    sampling_vec : list[np.array]
        List of selected events per year

    Returns
    -------
    np.array
        Frequency (1/year) of each sampled event

    """
    n_years = np.size(sampling_vec)
    n_events = np.size(np.concatenate(sampling_vec))
    return np.ones(n_events)/n_years


def sample_from_poisson(n_sampled_years, lam, seed=None):
    """Sample the number of events for n_sampled_years

    Parameters
    -----------
        n_sampled_years : int
            The target number of years the impact yearset shall contain.
        lam: int
            the applied Poisson distribution is centered around lambda events per year
        seed : int, optional
            seed for numpy.random, will be set if not None
            default: None

    Returns
    -------
        events_per_year : array
            Number of events per sampled year
    """
    if seed is not None:
        np.random.seed(seed)
    if lam != 1:
        events_per_year = np.round(np.random.poisson(lam=lam,
                                                     size=n_sampled_years)).astype('int')
    else:
        events_per_year = np.ones(n_sampled_years).astype('int')

    return events_per_year

def sample_events(events_per_year, freqs_orig, seed=None):
    """Sample events uniformely from an array (indices_orig) without replacement
    (if sum(events_per_year) > n_input_events the input events are repeated
    (tot_n_events/n_input_events) times, by ensuring that the same events doens't
    occur more than once per sampled year).

    Parameters
    -----------
<<<<<<< HEAD
    events_per_year : array
        Number of events per sampled year
    freqs_orig : array
        Frequency of each input event

    Returns
    -------
    sampling_vect : list[np.array]
        The sampling vector specifies how to sample the yimp, it consists of one
        sub-array per sampled_year, which contains the event_ids of the events used to
        calculate the annual impacts.
      """
=======
        events_per_year : array
            Number of events per sampled year
        freqs_orig : array
            Frequency of each input event
        seed : Any, optional
            seed for the default bit generator.
            Default: None

    Returns
    -------
        sampling_vect : 2D array
            The sampling vector specifies how to sample the yimp, it consists of one
            sub-array per sampled_year, which contains the event_ids of the events used to
            calculate the annual impacts.
    """
>>>>>>> 728e60a8

    sampling_vect = []

    indices_orig = np.arange(len(freqs_orig))

    freqs = freqs_orig
    indices = indices_orig

    #sample events for each sampled year
    for amount_events in events_per_year:
        #if there are not enough input events, choice with no replace will fail
        if amount_events > len(freqs_orig):
            raise ValueError(f"cannot sample {amount_events} distinct events for a single year"
                             f" when there are only {len(freqs_orig)} input events")

        #add the original indices and frequencies to the pool if there are less events
        #in the pool than needed to fill the year one is sampling for
        #or if the pool is empty (not covered in case amount_events is 0)
        if len(np.unique(indices)) < amount_events or len(indices) == 0:
            indices = np.append(indices, indices_orig)
            freqs = np.append(freqs, freqs_orig)

        #ensure that each event only occurs once per sampled year
        unique_events = np.unique(indices, return_index=True)[0]
        probab_dis = freqs[np.unique(indices, return_index=True)[1]]/(
            np.sum(freqs[np.unique(indices, return_index=True)[1]]))

        #sample events
        rng = default_rng(seed)
        selected_events = rng.choice(unique_events, size=amount_events, replace=False,
                                     p=probab_dis).astype('int')

        #determine used events to remove them from sampling pool
        idx_to_remove = [np.where(indices == event)[0][0] for event in selected_events]
        indices = np.delete(indices, idx_to_remove)
        freqs = np.delete(freqs, idx_to_remove)

        #save sampled events in sampling vector
        sampling_vect.append(selected_events)

    return sampling_vect

def compute_imp_per_year(imp, sampling_vect):
    """Sample annual impacts from the given event_impacts according to the sampling dictionary

    Parameters
    -----------
        imp : climada.engine.Impact()
            impact object containing impacts per event
        sampling_vect : 2D array
            The sampling vector specifies how to sample the yimp, it consists of one
            sub-array per sampled_year, which contains the event_ids of the events used to
            calculate the annual impacts.

    Returns
    -------
        imp_per_year: array
            Sampled impact per year (length = sampled_years)
    """

    imp_per_year = [np.sum(imp.at_event[list(sampled_events)]) for sampled_events in
                    sampling_vect]

    return imp_per_year

def calculate_correction_fac(imp_per_year, imp):
    """Calculate a correction factor that can be used to scale the yimp in such
    a way that the expected annual impact (eai) of the yimp amounts to the eai
    of the input imp

    Parameters
    -----------
        imp_per_year : array
            sampled yimp
        imp : climada.engine.Impact()
            impact object containing impacts per event

    Returns
    -------
        correction_factor: int
            The correction factor is calculated as imp_eai/yimp_eai
    """

    yimp_eai = np.sum(imp_per_year)/len(imp_per_year)
    imp_eai = np.sum(imp.frequency*imp.at_event)
    correction_factor = imp_eai/yimp_eai
    LOGGER.info("The correction factor amounts to %s", (correction_factor-1)*100)

    # if correction_factor > 0.1:
    #     tex = raw_input("Do you want to exclude small events?")

    return correction_factor<|MERGE_RESOLUTION|>--- conflicted
+++ resolved
@@ -387,20 +387,6 @@
 
     Parameters
     -----------
-<<<<<<< HEAD
-    events_per_year : array
-        Number of events per sampled year
-    freqs_orig : array
-        Frequency of each input event
-
-    Returns
-    -------
-    sampling_vect : list[np.array]
-        The sampling vector specifies how to sample the yimp, it consists of one
-        sub-array per sampled_year, which contains the event_ids of the events used to
-        calculate the annual impacts.
-      """
-=======
         events_per_year : array
             Number of events per sampled year
         freqs_orig : array
@@ -416,7 +402,6 @@
             sub-array per sampled_year, which contains the event_ids of the events used to
             calculate the annual impacts.
     """
->>>>>>> 728e60a8
 
     sampling_vect = []
 
